package ckks

import (
	"errors"
	"github.com/ldsec/lattigo/ring"
	"github.com/ldsec/lattigo/utils"
	"math"
)

// Evaluator is a struct holding the necessary elements to operates the homomorphic operations between ciphertext and/or plaintexts.
// It also holds a small memory pool used to store intermediate computations.
type Evaluator struct {
	ckkscontext   *CkksContext
	ringpool      [6]*ring.Poly
	keyswitchpool [4]*ring.Poly

	poolQ [3]*ring.Poly
	poolP [3]*ring.Poly

	ctxpool     *Ciphertext
	rescalepool []uint64

	baseconverter *ring.FastBasisExtender
	decomposer    *ring.ArbitraryDecomposer
}

// NewEvaluator creates a new Evaluator, that can be used to do homomorphic
// operations on the ciphertexts and/or plaintexts. It stores a small pool of polynomials
// and ciphertexts that will be used for intermediate values.
func (ckkscontext *CkksContext) NewEvaluator() (evaluator *Evaluator) {

	evaluator = new(Evaluator)
	evaluator.ckkscontext = ckkscontext

	for i := 0; i < 5; i++ {
		evaluator.ringpool[i] = evaluator.ckkscontext.contextQ.NewPoly()
	}

	for i := 0; i < 4; i++ {
		evaluator.keyswitchpool[i] = evaluator.ckkscontext.contextKeys.NewPoly()
	}

	for i := 0; i < 3; i++ {
		evaluator.poolQ[i] = evaluator.ckkscontext.contextQ.NewPoly()
		evaluator.poolP[i] = evaluator.ckkscontext.contextP.NewPoly()
	}

	evaluator.rescalepool = make([]uint64, ckkscontext.n)

	evaluator.ctxpool = ckkscontext.NewCiphertext(1, ckkscontext.levels-1, ckkscontext.scale)

	evaluator.baseconverter = ring.NewFastBasisExtender(evaluator.ckkscontext.contextQ.Modulus, evaluator.ckkscontext.specialprimes)

	evaluator.decomposer = ring.NewArbitraryDecomposer(ckkscontext.moduli, ckkscontext.specialprimes)

	return evaluator
}

func (evaluator *Evaluator) getElemAndCheckBinary(op0, op1, opOut Operand, opOutMinDegree uint64) (el0, el1, elOut *ckksElement) {
	if op0 == nil || op1 == nil || opOut == nil {
		panic("operands cannot be nil")
	}

	if op0.Degree()+op1.Degree() == 0 {
		panic("operands cannot be both plaintext")
	}

	if opOut.Degree() < opOutMinDegree {
		panic("receiver operand degree is too small")
	}
	el0, el1, elOut = op0.Element(), op1.Element(), opOut.Element()
	return // TODO: more checks on elements
}

func (evaluator *Evaluator) getElemAndCheckUnary(op0, opOut Operand, opOutMinDegree uint64) (el0, elOut *ckksElement) {
	if op0 == nil || opOut == nil {
		panic("operand cannot be nil")
	}

	if op0.Degree() == 0 {
		panic("operand cannot be plaintext")
	}

	if opOut.Degree() < opOutMinDegree {
		panic("receiver operand degree is too small")
	}
	el0, elOut = op0.Element(), opOut.Element()
	return // TODO: more checks on elements
}

func (evaluator *Evaluator) newCiphertextBinary(op0, op1 Operand) (ctOut *Ciphertext) {

	maxDegree := utils.MaxUint64(op0.Degree(), op1.Degree())
	maxScale := utils.MaxFloat64(op0.Scale(), op1.Scale())
	minLevel := utils.MinUint64(op0.Level(), op1.Level())

	return evaluator.ckkscontext.NewCiphertext(maxDegree, minLevel, maxScale)
}

// Add adds op0 to op1 and returns the result on ctOut.
func (evaluator *Evaluator) Add(op0, op1 Operand, ctOut *Ciphertext) {
	el0, el1, elOut := evaluator.getElemAndCheckBinary(op0, op1, ctOut, utils.MaxUint64(op0.Degree(), op1.Degree()))
	evaluator.evaluateInPlace(el0, el1, elOut, evaluator.ckkscontext.contextQ.AddLvl)
}

// AddNoMod adds op0 to op1 and returns the result on ctOut, without modular reduction.
func (evaluator *Evaluator) AddNoMod(op0, op1 Operand, ctOut *Ciphertext) {
	el0, el1, elOut := evaluator.getElemAndCheckBinary(op0, op1, ctOut, utils.MaxUint64(op0.Degree(), op1.Degree()))
	evaluator.evaluateInPlace(el0, el1, elOut, evaluator.ckkscontext.contextQ.AddNoModLvl)
}

// Add adds op0 to op1 and returns the result on a newly created element.
func (evaluator *Evaluator) AddNew(op0, op1 Operand) (ctOut *Ciphertext) {
	ctOut = evaluator.newCiphertextBinary(op0, op1)
	evaluator.Add(op0, op1, ctOut)
	return
}

// Add adds op0 to op1 without modular reduction, and returns the result on a newly created element.
func (evaluator *Evaluator) AddNoModNew(op0, op1 Operand) (ctOut *Ciphertext) {
	ctOut = evaluator.newCiphertextBinary(op0, op1)
	evaluator.AddNoMod(op0, op1, ctOut)
	return
}

// Sub subtracts op0 to op1 and returns the result on ctOut.
func (evaluator *Evaluator) Sub(op0, op1 Operand, ctOut *Ciphertext) {

	el0, el1, elOut := evaluator.getElemAndCheckBinary(op0, op1, ctOut, utils.MaxUint64(op0.Degree(), op1.Degree()))

	evaluator.evaluateInPlace(el0, el1, elOut, evaluator.ckkscontext.contextQ.SubLvl)

	level := utils.MinUint64(utils.MinUint64(el0.Level(), el1.Level()), elOut.Level())

	if el0.Degree() < el1.Degree() {
		for i := el0.Degree() + 1; i < el1.Degree()+1; i++ {
			evaluator.ckkscontext.contextQ.NegLvl(level, elOut.Value()[i], elOut.Value()[i])
		}
	}

}

// SubNoMod subtracts op0 to op1 and returns the result on ctOut, without modular reduction.
func (evaluator *Evaluator) SubNoMod(op0, op1 Operand, ctOut *Ciphertext) {

	el0, el1, elOut := evaluator.getElemAndCheckBinary(op0, op1, ctOut, utils.MaxUint64(op0.Degree(), op1.Degree()))

	evaluator.evaluateInPlace(el0, el1, elOut, evaluator.ckkscontext.contextQ.SubNoModLvl)

	level := utils.MinUint64(utils.MinUint64(el0.Level(), el1.Level()), elOut.Level())

	if el0.Degree() < el1.Degree() {
		for i := el0.Degree() + 1; i < el1.Degree()+1; i++ {
			evaluator.ckkscontext.contextQ.NegLvl(level, elOut.Value()[i], elOut.Value()[i])
		}
	}

}

// SubNew subtracts op0 to op1 and returns the result on a newly created element.
func (evaluator *Evaluator) SubNew(op0, op1 Operand) (ctOut *Ciphertext) {
	ctOut = evaluator.newCiphertextBinary(op0, op1)
	evaluator.Sub(op0, op1, ctOut)
	return
}

// SubNoModNew subtracts op0 to op1 without modular reduction, and returns the result on a newly created element.
func (evaluator *Evaluator) SubNoModNew(op0, op1 Operand) (ctOut *Ciphertext) {
	ctOut = evaluator.newCiphertextBinary(op0, op1)
	evaluator.SubNoMod(op0, op1, ctOut)
	return
}

func (evaluator *Evaluator) evaluateInPlace(c0, c1, ctOut *ckksElement, evaluate func(uint64, *ring.Poly, *ring.Poly, *ring.Poly)) {

	var tmp0, tmp1 *ckksElement // TODO : use evaluator mem pool

	level := utils.MinUint64(utils.MinUint64(c0.Level(), c1.Level()), ctOut.Level())

	maxDegree := utils.MaxUint64(c0.Degree(), c1.Degree())
	minDegree := utils.MinUint64(c0.Degree(), c1.Degree())

	// Else resizes the receiver element
	ctOut.Resize(evaluator.ckkscontext, maxDegree)
	evaluator.DropLevel(ctOut, ctOut.Level()-utils.MinUint64(c0.Level(), c1.Level()))

	// Checks wether or not the receiver element is the same as one of the input elements
	// and acts accordingly to avoid unnecessary element creation or element overwriting,
	// and scales properly the element before the evaluation.
	if ctOut == c0 {

		if c0.Scale() > c1.Scale() {

			tmp1 = evaluator.ctxpool.Element()

			if uint64(c0.Scale()/c1.Scale()) != 0 {
				evaluator.MultConst(c1.Ciphertext(), uint64(c0.Scale()/c1.Scale()), tmp1.Ciphertext())
			}

		} else if c1.Scale() > c0.Scale() {

			if uint64(c1.Scale()/c0.Scale()) != 0 {
				evaluator.MultConst(c0.Ciphertext(), uint64(c1.Scale()/c0.Scale()), c0.Ciphertext())
			}

			c0.SetScale(c1.Scale())

			tmp1 = c1

		} else {

			tmp1 = c1
		}

		tmp0 = c0

	} else if ctOut == c1 {

		if c1.Scale() > c0.Scale() {

			tmp0 = evaluator.ctxpool.Element()
			if uint64(c1.Scale()/c0.Scale()) != 0 {
				evaluator.MultConst(c0.Ciphertext(), uint64(c1.Scale()/c0.Scale()), tmp0.Ciphertext())
			}

		} else if c0.Scale() > c1.Scale() {

			if uint64(c0.Scale()/c1.Scale()) != 0 {
				evaluator.MultConst(c1.Ciphertext(), uint64(c0.Scale()/c1.Scale()), ctOut.Ciphertext())
			}

			ctOut.SetScale(c0.Scale())

			tmp0 = c0

		} else {

			tmp0 = c0
		}

		tmp1 = c1

	} else {

		if c1.Scale() > c0.Scale() {

			tmp0 = evaluator.ctxpool.Element()

			if uint64(c1.Scale()/c0.Scale()) != 0 {
				evaluator.MultConst(c0.Ciphertext(), uint64(c1.Scale()/c0.Scale()), tmp0.Ciphertext())
			}

			tmp1 = c1

		} else if c0.Scale() > c1.Scale() {

			tmp1 = evaluator.ctxpool.Element()

			if uint64(c0.Scale()/c1.Scale()) != 0 {
				evaluator.MultConst(c1.Ciphertext(), uint64(c0.Scale()/c1.Scale()), tmp1.Ciphertext())
			}

			tmp0 = c0

		} else {
			tmp0 = c0
			tmp1 = c1
		}
	}

	for i := uint64(0); i < minDegree+1; i++ {
		evaluate(level, tmp0.Value()[i], tmp1.Value()[i], ctOut.Value()[i])
	}

	ctOut.SetScale(utils.MaxFloat64(c0.Scale(), c1.Scale()))

	// If the inputs degree differ, copies the remaining degree on the receiver
	// Also checks that the receiver is ont one of the inputs to avoid unnecessary work.

	if c0.Degree() > c1.Degree() && tmp0 != ctOut {
		for i := minDegree + 1; i < maxDegree+1; i++ {
			evaluator.ckkscontext.contextQ.CopyLvl(level, tmp0.Value()[i], ctOut.Value()[i])
		}
	} else if c1.Degree() > c0.Degree() && tmp1 != ctOut {
		for i := minDegree + 1; i < maxDegree+1; i++ {
			evaluator.ckkscontext.contextQ.CopyLvl(level, tmp1.Value()[i], ctOut.Value()[i])
		}
	}
}

// Neg negates the ct0 and returns the result on ctOut.
func (evaluator *Evaluator) Neg(ct0 *Ciphertext, ctOut *Ciphertext) {

	level := utils.MinUint64(ct0.Level(), ctOut.Level())

	if ct0.Degree() != ctOut.Degree() {
		panic("cannot negate -> invalid receiver ciphertext does not match input ciphertext degree")
	}

	for i := range ct0.value {
		evaluator.ckkscontext.contextQ.NegLvl(level, ct0.value[i], ctOut.Value()[i])
	}
}

// Neg negates ct0 and returns the result on a newly created element.
func (evaluator *Evaluator) NegNew(ct0 *Ciphertext) (ctOut *Ciphertext) {
	ctOut = evaluator.ckkscontext.NewCiphertext(ct0.Degree(), ct0.Level(), ct0.Scale())
	evaluator.Neg(ct0, ctOut)
	return
}

<<<<<<< HEAD
// ExtractImagNew sets the real part of ct0 to the imaginary part of ct0 and sets the imaginary part of ct0 to zero, and returns the result on a new element.
// ex. f(a + b*i) = b. Requires a rotationkey for which the conjugate key has been generated. Scale is increased by one.
func (evaluator *Evaluator) ExtractImagNew(ct0 *Ciphertext, evakey *RotationKey) (ctOut *Ciphertext, err error) {

	ctOut = evaluator.ckkscontext.NewCiphertext(ct0.Degree(), ct0.Level(), ct0.Scale())

	return ctOut, evaluator.ExtractImag(ct0, evakey, ctOut)
}

// ExtractImag sets the real part of ct0 to the imaginary part of ct0 and sets the imaginary part of ct0 to zero, and returns the result on ctOut.
// ex. f(a + b*i) = b. Requires a rotationkey for which the conjugate key has been generated. Scale is increased by one.
func (evaluator *Evaluator) ExtractImag(ct0 *Ciphertext, evakey *RotationKey, ctOut *Ciphertext) (err error) {

	var tmp *Ciphertext

	if tmp, err = evaluator.ConjugateNew(ct0, evakey); err != nil {
		return err
	}

	if err = evaluator.MultByi(tmp, tmp); err != nil {
		return err
	}

	if err = evaluator.DivByi(ct0, ctOut); err != nil {
		return err
	}

	if err = evaluator.Add(ctOut, tmp, ctOut); err != nil {
		return err
	}

	ctOut.SetScale(ctOut.Scale() * 2)

	return nil
}

// SwapRealImagNew swaps the real and imaginary parts of ct0 and returns the result on a newly created element, ex.
// f(a + b*i) = b + a * i. Requires a rotationkey for which the conjugate key has been generated.
func (evaluator *Evaluator) SwapRealImagNew(ct0 *Ciphertext, evakey *RotationKey) (ctOut *Ciphertext, err error) {

	ctOut = evaluator.ckkscontext.NewCiphertext(ct0.Degree(), ct0.Level(), ct0.Scale())

	return ctOut, evaluator.SwapRealImag(ct0, evakey, ctOut)
}

// SwapRealImagNew swaps the real and imaginary parts of ct0 and returns the result on ctOut, ex.
// f(a + b*i) = b + a * i. Requires a rotationkey for which the conjugate key has been generated.
func (evaluator *Evaluator) SwapRealImag(ct0 *Ciphertext, evakey *RotationKey, ctOut *Ciphertext) (err error) {

	if err = evaluator.DivByi(ct0, ctOut); err != nil {
		return err
	}

	if err = evaluator.Conjugate(ctOut, evakey, ctOut); err != nil {
		return err
	}

	return nil
}

// RemoveRealNew sets the real part of ct0 to zero and returns the result on a newly created element, ex. f(a + b*i) = b*i.
// Requires a rotationkey for which the conjugate key has been generated. Scale is increased by one.
func (evaluator *Evaluator) RemoveRealNew(ct0 *Ciphertext, evakey *RotationKey) (ctOut *Ciphertext, err error) {

	ctOut = evaluator.ckkscontext.NewCiphertext(ct0.Degree(), ct0.Level(), ct0.Scale())

	return ctOut, evaluator.RemoveReal(ct0, evakey, ctOut)
}

// RemoveReal sets the real part of ct0 to zero and returns the result on ctOut, ex. f(a + b*i) = b*i.
// Requires a rotationkey for which the conjugate key has been generated. Scale is increased by one.
func (evaluator *Evaluator) RemoveReal(ct0 *Ciphertext, evakey *RotationKey, ctOut *Ciphertext) (err error) {

	if ct0 != ctOut {

		if err = evaluator.Conjugate(ct0, evakey, ctOut); err != nil {
			return err
		}
		if err = evaluator.Sub(ct0, ctOut, ctOut); err != nil {
			return err
		}

	} else {

		var tmp *Ciphertext

		if tmp, err = evaluator.ConjugateNew(ct0, evakey); err != nil {
			return err
		}

		if err = evaluator.Sub(ctOut, tmp, ctOut); err != nil {
			return err
		}
	}

	ctOut.SetScale(ctOut.Scale() * 2)

	return nil
}

// RemoveImagNew sets the imaginary part of ct0 to zero and returns the result on a newly created element, ex. f(a + b*i) = a.
// Requires a rotationkey for which the conjugate key has been generated. Scale is increased by one.
func (evaluator *Evaluator) RemoveImagNew(ct0 *Ciphertext, evakey *RotationKey) (ctOut *Ciphertext, err error) {

	ctOut = evaluator.ckkscontext.NewCiphertext(ct0.Degree(), ct0.Level(), ct0.Scale())

	return ctOut, evaluator.RemoveImag(ct0, evakey, ctOut)
}

// RemoveImag sets the imaginary part of ct0 to zero and returns the result on ctOut, ex. f(a + b*i) = a.
// Requires a rotationkey for which the conjugate key has been generated. Scale is increased by one.
func (evaluator *Evaluator) RemoveImag(ct0 *Ciphertext, evakey *RotationKey, ctOut *Ciphertext) (err error) {

	if ct0 != ctOut {

		if err = evaluator.Conjugate(ct0, evakey, ctOut); err != nil {
			return err
		}
		if err = evaluator.Add(ct0, ctOut, ctOut); err != nil {
			return err
		}

	} else {

		var tmp *Ciphertext

		if tmp, err = evaluator.ConjugateNew(ct0, evakey); err != nil {
			return err
		}

		if err = evaluator.Add(ctOut, tmp, ctOut); err != nil {
			return err
		}

	}

	ctOut.SetScale(ctOut.Scale() * 2)

	return nil
}

=======
>>>>>>> 119b84e8
// AddConstNew adds the input constant (which can be an uint64, int64, float64 or complex128) to ct0 and returns the result on a new element.
func (evaluator *Evaluator) AddConstNew(ct0 *Ciphertext, constant interface{}) (ctOut *Ciphertext) {
	ctOut = ct0.CopyNew().Ciphertext()
	evaluator.AddConst(ct0, constant, ctOut)
	return ctOut
}

// AddConstNew adds the input constant (which can be an uint64, int64, float64 or complex128) to ct0 and returns the result on ctOut.
func (evaluator *Evaluator) AddConst(ct0 *Ciphertext, constant interface{}, ctOut *Ciphertext) {

	var level uint64

	level = utils.MinUint64(ct0.Level(), ctOut.Level())

	var c_real, c_imag float64

	switch constant.(type) {
	case complex128:
		c_real = real(constant.(complex128))
		c_imag = imag(constant.(complex128))

	case float64:
		c_real = constant.(float64)
		c_imag = float64(0)

	case uint64:
		c_real = float64(constant.(uint64))
		c_imag = float64(0)

	case int64:
		c_real = float64(constant.(int64))
		c_imag = float64(0)

	case int:
		c_real = float64(constant.(int))
		c_imag = float64(0)
	}

	var scaled_const, scaled_const_real, scaled_const_imag uint64

	context := evaluator.ckkscontext.contextQ

	// Component wise addition of the following vector to the ciphertext :
	// [a + b*psi_qi^2, ....., a + b*psi_qi^2, a - b*psi_qi^2, ...., a - b*psi_qi^2] mod Qi
	// [{                  N/2                }{                N/2               }]
	// Which is equivalent outside of the NTT domain of adding a to the first coefficient of ct0 and b to the N/2th coefficient of ct0.
	var qi uint64
	for i := uint64(0); i < level+1; i++ {
		scaled_const_real = 0
		scaled_const_imag = 0
		scaled_const = 0

		qi = context.Modulus[i]

		if c_real != 0 {
			scaled_const_real = scaleUpExact(c_real, ct0.Scale(), qi)
			scaled_const = scaled_const_real
		}

		if c_imag != 0 {
			scaled_const_imag = ring.MRed(scaleUpExact(c_imag, ct0.Scale(), qi), context.GetNttPsi()[i][1], qi, context.GetMredParams()[i])
			scaled_const = ring.CRed(scaled_const+scaled_const_imag, qi)
		}

		p1tmp := ctOut.Value()[0].Coeffs[i]
		p0tmp := ct0.value[0].Coeffs[i]

		for j := uint64(0); j < evaluator.ckkscontext.n>>1; j++ {
			p1tmp[j] = ring.CRed(p0tmp[j]+scaled_const, qi)
		}

		if c_imag != 0 {
			scaled_const = ring.CRed(scaled_const_real+(qi-scaled_const_imag), qi)
		}

		for j := evaluator.ckkscontext.n >> 1; j < evaluator.ckkscontext.n; j++ {
			p1tmp[j] = ring.CRed(p0tmp[j]+scaled_const, qi)
		}
	}
}

// MultByConstAndAdd multiplies ct0 by the input constant, and adds it to the receiver element (does not modify the input
// element), ex. ctOut(x) = ctOut(x) + ct0(x) * (a+bi). This functions  removes the need of storing the intermediate value c(x) * (a+bi).
// This function will modifie the level and the scale of the receiver element depending on the level and the scale of the input
// element and the type of the constant. The level of the receiver element will be set to min(input.level, receiver.level).
// The scale of the receiver element will be set to the scale that the input element would have after the multiplication by the constant.
func (evaluator *Evaluator) MultByConstAndAdd(ct0 *Ciphertext, constant interface{}, ctOut *Ciphertext) {

	var level uint64

	level = utils.MinUint64(ct0.Level(), ctOut.Level())

	// Forces a drop of cOut level to ct0 level
	if ctOut.Level() > level {
		evaluator.DropLevel(ctOut.Element(), ctOut.Level()-level)
	}

	var c_real, c_imag float64
	var scale float64

	// Converts to float64 and determines if a scale is required (which is the case if either real or imag has a rational part)
	scale = 1
	switch constant.(type) {
	case complex128:
		c_real = real(constant.(complex128))
		c_imag = imag(constant.(complex128))

		if c_real != 0 {
			value_int := int64(c_real)
			value_float := c_real - float64(value_int)

			if value_float != 0 {
				scale = evaluator.ckkscontext.scale
			}
		}

		if c_imag != 0 {
			value_int := int64(c_imag)
			value_float := c_imag - float64(value_int)

			if value_float != 0 {
				scale = evaluator.ckkscontext.scale
			}
		}

	case float64:
		c_real = constant.(float64)
		c_imag = float64(0)

		if c_real != 0 {
			value_int := int64(c_real)
			value_float := c_real - float64(value_int)

			if value_float != 0 {
				scale = evaluator.ckkscontext.scale
			}
		}

	case uint64:
		c_real = float64(constant.(uint64))
		c_imag = float64(0)

	case int64:
		c_real = float64(constant.(int64))
		c_imag = float64(0)

	case int:
		c_real = float64(constant.(int))
		c_imag = float64(0)
	}

	var scaled_const, scaled_const_real, scaled_const_imag uint64

	context := evaluator.ckkscontext.contextQ

	// If a scaling will be required to multiply by the constant,
	// equalizes scales such that the scales match in the end.
	if scale != 1 {

		// If ctOut scaling is smaller than ct0's scale + the default scaling,
		// then brings ctOut scale to ct0's scale.
		if ctOut.Scale() < ct0.Scale()*evaluator.ckkscontext.scale {

			if uint64((evaluator.ckkscontext.scale*ct0.Scale())/ctOut.Scale()) != 0 {

				evaluator.MultConst(ctOut, uint64((evaluator.ckkscontext.scale*ct0.Scale())/ctOut.Scale()), ctOut)

			}

			ctOut.SetScale(evaluator.ckkscontext.scale * ct0.Scale())

			// If ctOut.Scale() > ((a+bi)*scale)*ct0(x), then sets the scale to
			// bring c(x)*scale to the level of ctOut(x) scale
		} else if ctOut.Scale() > ct0.Scale()*evaluator.ckkscontext.scale {
			scale = ctOut.Scale() / ct0.Scale()
		}

		// If no scaling is required, the sets the appropriate scale such that
		// ct0(x)*scale matches ctOut(x) scale without modifiying ct0(x) scale.
	} else {

		if ctOut.Scale() > ct0.Scale() {

			scale = ctOut.Scale() / ct0.Scale()

		} else if ct0.Scale() > ctOut.Scale() {

			if uint64(ct0.Scale()/ctOut.Scale()) != 0 {
				evaluator.MultConst(ctOut, ct0.Scale()/ctOut.Scale(), ctOut)
			}

			ctOut.SetScale(ct0.Scale())
		}
	}

	// Component wise multiplication of the following vector to the ciphertext :
	// [a + b*psi_qi^2, ....., a + b*psi_qi^2, a - b*psi_qi^2, ...., a - b*psi_qi^2] mod Qi
	// [{                  N/2                }{                N/2               }]
	// Which is equivalent outside of the NTT domain of adding a to the first coefficient of ct0 and b to the N/2th coefficient of ct0.
	for i := uint64(0); i < level+1; i++ {

		qi := context.Modulus[i]
		mredParams := context.GetMredParams()[i]
		bredParams := context.GetBredParams()[i]

		scaled_const_real = 0
		scaled_const_imag = 0
		scaled_const = 0

		if c_real != 0 {
			scaled_const_real = scaleUpExact(c_real, scale, qi)
			scaled_const = scaled_const_real
		}

		if c_imag != 0 {
			scaled_const_imag = scaleUpExact(c_imag, scale, qi)
			scaled_const_imag = ring.MRed(scaled_const_imag, context.GetNttPsi()[i][1], qi, mredParams)
			scaled_const = ring.CRed(scaled_const+scaled_const_imag, qi)
		}

		scaled_const = ring.MForm(scaled_const, qi, bredParams)

		for u := range ct0.Value() {
			p0tmp := ct0.Value()[u].Coeffs[i]
			p1tmp := ctOut.Value()[u].Coeffs[i]
			for j := uint64(0); j < evaluator.ckkscontext.n>>1; j++ {
				p1tmp[j] = ring.CRed(p1tmp[j]+ring.MRed(p0tmp[j], scaled_const, qi, mredParams), qi)
			}
		}

		if c_imag != 0 {
			scaled_const = ring.CRed(scaled_const_real+(qi-scaled_const_imag), qi)
			scaled_const = ring.MForm(scaled_const, qi, bredParams)
		}

		for u := range ct0.Value() {
			p0tmp := ct0.Value()[u].Coeffs[i]
			p1tmp := ctOut.Value()[u].Coeffs[i]
			for j := evaluator.ckkscontext.n >> 1; j < evaluator.ckkscontext.n; j++ {
				p1tmp[j] = ring.CRed(p1tmp[j]+ring.MRed(p0tmp[j], scaled_const, qi, mredParams), qi)
			}
		}
	}
}

// MultConstNew multiplies ct0 by the input constant and returns the result on a newly created element.
// The scale of the output element will depend on the scale of the input element and the constant (if the constant
// needs to be scaled (its rational part is not zero)). The constant can be an uint64, int64, float64 or complex128.
func (evaluator *Evaluator) MultConstNew(ct0 *Ciphertext, constant interface{}) (ctOut *Ciphertext) {
	ctOut = evaluator.ckkscontext.NewCiphertext(ct0.Degree(), ct0.Level(), ct0.Scale())
	evaluator.MultConst(ct0, constant, ctOut)
	return
}

// MultConstNew multiplies ct0 by the input constant and returns the result on ctOut.
// The scale of the output element will depend on the scale of the input element and the constant (if the constant
// needs to be scaled (its rational part is not zero)). The constant can be an uint64, int64, float64 or complex128.
func (evaluator *Evaluator) MultConst(ct0 *Ciphertext, constant interface{}, ctOut *Ciphertext) {

	var level uint64

	level = utils.MinUint64(ct0.Level(), ctOut.Level())

	var c_real, c_imag float64
	var scale float64

	// Converts to float64 and determines if a scale is required (which is the case if either real or imag has a rational part)
	scale = 1
	switch constant.(type) {
	case complex128:
		c_real = real(constant.(complex128))
		c_imag = imag(constant.(complex128))

		if c_real != 0 {
			value_int := int64(c_real)
			value_float := c_real - float64(value_int)

			if value_float != 0 {
				scale = evaluator.ckkscontext.scale
			}
		}

		if c_imag != 0 {
			value_int := int64(c_imag)
			value_float := c_imag - float64(value_int)

			if value_float != 0 {
				scale = evaluator.ckkscontext.scale
			}
		}

	case float64:
		c_real = constant.(float64)
		c_imag = float64(0)

		if c_real != 0 {
			value_int := int64(c_real)
			value_float := c_real - float64(value_int)

			if value_float != 0 {
				scale = evaluator.ckkscontext.scale
			}
		}

	case uint64:
		c_real = float64(constant.(uint64))
		c_imag = float64(0)

	case int64:
		c_real = float64(constant.(int64))
		c_imag = float64(0)

	case int:
		c_real = float64(constant.(int))
		c_imag = float64(0)
	}

	// Component wise multiplication of the following vector to the ciphertext :
	// [a + b*psi_qi^2, ....., a + b*psi_qi^2, a - b*psi_qi^2, ...., a - b*psi_qi^2] mod Qi
	// [{                  N/2                }{                N/2               }]
	// Which is equivalent outside of the NTT domain of adding a to the first coefficient of ct0 and b to the N/2th coefficient of ct0.
	context := evaluator.ckkscontext.contextQ
	var scaled_const, scaled_const_real, scaled_const_imag uint64
	for i := uint64(0); i < level+1; i++ {

		qi := context.Modulus[i]
		bredParams := context.GetBredParams()[i]
		mredParams := context.GetMredParams()[i]

		scaled_const_real = 0
		scaled_const_imag = 0
		scaled_const = 0

		if c_real != 0 {
			scaled_const_real = scaleUpExact(c_real, scale, qi)
			scaled_const = scaled_const_real
		}

		if c_imag != 0 {
			scaled_const_imag = scaleUpExact(c_imag, scale, qi)
			scaled_const_imag = ring.MRed(scaled_const_imag, context.GetNttPsi()[i][1], qi, mredParams)
			scaled_const = ring.CRed(scaled_const+scaled_const_imag, qi)
		}

		scaled_const = ring.MForm(scaled_const, qi, bredParams)

		for u := range ct0.Value() {
			p0tmp := ct0.Value()[u].Coeffs[i]
			p1tmp := ctOut.Value()[u].Coeffs[i]
			for j := uint64(0); j < evaluator.ckkscontext.n>>1; j++ {
				p1tmp[j] = ring.MRed(p0tmp[j], scaled_const, qi, mredParams)
			}
		}

		if c_imag != 0 {
			scaled_const = ring.CRed(scaled_const_real+(qi-scaled_const_imag), qi)
			scaled_const = ring.MForm(scaled_const, qi, bredParams)
		}

		for u := range ct0.Value() {
			p0tmp := ct0.Value()[u].Coeffs[i]
			p1tmp := ctOut.Value()[u].Coeffs[i]
			for j := evaluator.ckkscontext.n >> 1; j < evaluator.ckkscontext.n; j++ {
				p1tmp[j] = ring.MRed(p0tmp[j], scaled_const, qi, mredParams)
			}
		}
	}

	ctOut.SetScale(ct0.Scale() * scale)
}

// MultByiNew multiplies ct0 by the imaginary number i, and returns the result on a newly created element.
// Does not change the scale.
func (evaluator *Evaluator) MultByiNew(ct0 *Ciphertext) (ctOut *Ciphertext) {
	ctOut = evaluator.ckkscontext.NewCiphertext(1, ct0.Level(), ct0.Scale())
	evaluator.MultByi(ct0, ctOut)
	return ctOut
}

// MultByiNew multiplies ct0 by the imaginary number i, and returns the result on c1.
// Does not change the scale.
<<<<<<< HEAD
func (evaluator *Evaluator) MultByi(ct0 *Ciphertext, ct1 *Ciphertext) (err error) {

	var level uint64

	level = min([]uint64{ct0.Level(), ct1.Level()})
=======
func (evaluator *Evaluator) MultByi(ct0 *Ciphertext, ct1 *Ciphertext) {

	var level uint64

	level = utils.MinUint64(ct0.Level(), ct1.Level())
>>>>>>> 119b84e8

	context := evaluator.ckkscontext.contextQ

	var imag uint64

	// Equivalent to a mult by monomial x^(n/2) outside of the NTT domain
	for i := uint64(0); i < level+1; i++ {

		qi := context.Modulus[i]
		mredParams := context.GetMredParams()[i]

		imag = context.GetNttPsi()[i][1] // Psi^2

		for u := range ct1.value {
			p0tmp := ct0.value[u].Coeffs[i]
			p1tmp := ct1.value[u].Coeffs[i]
			for j := uint64(0); j < context.N>>1; j++ {
				p1tmp[j] = ring.MRed(p0tmp[j], imag, qi, mredParams)
			}
		}

		imag = qi - imag

		for u := range ct1.value {
			p0tmp := ct0.value[u].Coeffs[i]
			p1tmp := ct1.value[u].Coeffs[i]
			for j := context.N >> 1; j < context.N; j++ {
				p1tmp[j] = ring.MRed(p0tmp[j], imag, qi, mredParams)

			}
		}
	}
}

// DivByiNew multiplies ct0 by the imaginary number 1/i = -i, and returns the result on a newly created element.
// Does not change the scale.
func (evaluator *Evaluator) DivByiNew(ct0 *Ciphertext) (ctOut *Ciphertext) {
	ctOut = evaluator.ckkscontext.NewCiphertext(1, ct0.Level(), ct0.Scale())
	evaluator.DivByi(ct0, ctOut)
	return
}

// DivByi multiplies ct0 by the imaginary number 1/i = -i, and returns the result on c1.
// Does not change the scale.
<<<<<<< HEAD
func (evaluator *Evaluator) DivByi(ct0 *Ciphertext, ct1 *Ciphertext) (err error) {

	var level uint64

	level = min([]uint64{ct0.Level(), ct1.Level()})
=======
func (evaluator *Evaluator) DivByi(ct0 *Ciphertext, ct1 *Ciphertext) {

	var level uint64

	level = utils.MinUint64(ct0.Level(), ct1.Level())
>>>>>>> 119b84e8

	context := evaluator.ckkscontext.contextQ

	var imag uint64

	// Equivalent to a mult by monomial x^(3*n/2) outside of the NTT domain
	for i := uint64(0); i < level+1; i++ {

		qi := context.Modulus[i]
		mredParams := context.GetMredParams()[i]

		imag = qi - context.GetNttPsi()[i][1] // -Psi^2

		for u := range ct1.value {
			p0tmp := ct0.value[u].Coeffs[i]
			p1tmp := ct1.value[u].Coeffs[i]
			for j := uint64(0); j < context.N>>1; j++ {
				p1tmp[j] = ring.MRed(p0tmp[j], imag, qi, mredParams)
			}
		}

		imag = context.GetNttPsi()[i][1] // Psi^2

		for u := range ct1.value {
			p0tmp := ct0.value[u].Coeffs[i]
			p1tmp := ct1.value[u].Coeffs[i]
			for j := context.N >> 1; j < context.N; j++ {
				p1tmp[j] = ring.MRed(p0tmp[j], imag, qi, mredParams)
			}
		}
	}
}

// ScaleUpNew multiplies ct0 by 2^scale and sets its scale to its previous scale
// plus 2^n. Returns the result on a newly created element.
func (evaluator *Evaluator) ScaleUpNew(ct0 *Ciphertext, scale float64) (ctOut *Ciphertext) {
	ctOut = evaluator.ckkscontext.NewCiphertext(ct0.Degree(), ct0.Level(), ct0.Scale())
	evaluator.ScaleUp(ct0, scale, ctOut)
	return
}

// ScaleUpNew multiplies ct0 by 2^scale and sets its scale to its previous scale
// plus 2^n. Returns the result on ctOut.
func (evaluator *Evaluator) ScaleUp(ct0 *Ciphertext, scale float64, ctOut *Ciphertext) {
	evaluator.MultConst(ct0, uint64(scale), ctOut)
	ctOut.SetScale(ct0.Scale() * scale)
	return
}

// MutByPow2New multiplies the ct0 by 2^pow2 and returns the result on a newly created element.
func (evaluator *Evaluator) MulByPow2New(ct0 *Ciphertext, pow2 uint64) (ctOut *Ciphertext) {
	ctOut = evaluator.ckkscontext.NewCiphertext(ct0.Degree(), ct0.Level(), ct0.Scale())
	evaluator.MulByPow2(ct0.Element(), pow2, ctOut.Element())
	return
}

// MutByPow2New multiplies ct0 by 2^pow2 and returns the result on ctOut.
func (evaluator *Evaluator) MulByPow2(ct0 *ckksElement, pow2 uint64, ctOut *ckksElement) {
	var level uint64
	level = utils.MinUint64(ct0.Level(), ctOut.Level())
	for i := range ctOut.Value() {
		evaluator.ckkscontext.contextQ.MulByPow2Lvl(level, ct0.value[i], pow2, ctOut.Value()[i])
	}
}

// Reduce applies a modular reduction ct0 and returns the result on a newly created element.
// To be used in conjonction with function not applying modular reduction.
func (evaluator *Evaluator) ReduceNew(ct0 *Ciphertext) (ctOut *Ciphertext) {

	ctOut = evaluator.ckkscontext.NewCiphertext(ct0.Degree(), ct0.Level(), ct0.Scale())

	_ = evaluator.Reduce(ct0, ctOut)

	return ctOut
}

// Reduce applies a modular reduction ct0 and returns the result on ctOut.
// To be used in conjonction with function not applying modular reduction.
func (evaluator *Evaluator) Reduce(ct0 *Ciphertext, ctOut *Ciphertext) error {

	if ct0.Degree() != ctOut.Degree() {
		return errors.New("cannot reduce -> receiver ciphertext does not match input ciphertext degree")
	}

	for i := range ct0.value {
		evaluator.ckkscontext.contextQ.ReduceLvl(utils.MinUint64(ct0.Level(), ctOut.Level()), ct0.value[i], ctOut.value[i])
	}

	return nil
}

// DropLevel reduces the level of ct0 by levels and returns the result on a newly created element.
// No rescaling is applied during this procedure.
func (evaluator *Evaluator) DropLevelNew(ct0 *ckksElement, levels uint64) (ctOut *ckksElement) {
	ctOut = ct0.CopyNew()
	evaluator.DropLevel(ctOut, levels)
	return
}

// DropLevel reduces the level of ct0 by levels and returns the result on ct0.
// No rescaling is applied during this procedure.
func (evaluator *Evaluator) DropLevel(ct0 *ckksElement, levels uint64) (err error) {

	if ct0.Level() == 0 {
		return errors.New("cannot drop level -> ciphertext already at level 0")
	}

	level := ct0.Level()

	for i := range ct0.value {
		ct0.value[i].Coeffs = ct0.value[i].Coeffs[:level+1-levels]
	}

	for i := uint64(0); i < levels; i++ {
		ct0.CurrentModulus().Quo(ct0.CurrentModulus(), ring.NewUint(evaluator.ckkscontext.moduli[level-i]))
	}

	return nil
}

// RescaleNew divides ct0 by the last modulus in the modulus chain, repeats this
// procedure (each time consuming a level) until the scale reaches the original scale or would go below it, and returns the result
// on a newly created element. Since all the moduli in the modulus chain are generated to be close to the
// original scale, this procedure is equivalement to dividing the input element by the scale and adding
// some error.
func (evaluator *Evaluator) RescaleNew(ct0 *Ciphertext, threshold float64) (ctOut *Ciphertext, err error) {

	ctOut = evaluator.ckkscontext.NewCiphertext(ct0.Degree(), ct0.Level(), ct0.Scale())

	return ctOut, evaluator.Rescale(ct0, threshold, ctOut)
}

// RescaleNew divides ct0 by the last modulus in the modulus chain, repeats this
// procedure (each time consuming a level) until the scale reaches the original scale or would go below it, and returns the result
// on c1. Since all the moduli in the modulus chain are generated to be close to the
// original scale, this procedure is equivalement to dividing the input element by the scale and adding
// some error.
func (evaluator *Evaluator) Rescale(ct0 *Ciphertext, threshold float64, c1 *Ciphertext) (err error) {

	if ct0.Level() == 0 {
		return errors.New("cannot rescale -> input ciphertext already at level 0")
	}

	if ct0.Level() != c1.Level() {
		panic("cannot rescale -> reciever ciphertext does not match input ciphertext level")
	}

	if ct0.Scale() >= (threshold*evaluator.ckkscontext.scalechain[c1.Level()])/2 {

		if !ct0.IsNTT() {
			panic("cannot rescale -> input ciphertext not in NTT")
		}

		c1.Copy(ct0.Element())

		for c1.Scale() >= (threshold*evaluator.ckkscontext.scalechain[c1.Level()])/2 && c1.Level() != 0 {

			c1.DivScale(evaluator.ckkscontext.scalechain[c1.Level()])

			c1.CurrentModulus().Quo(c1.CurrentModulus(), ring.NewUint(evaluator.ckkscontext.moduli[c1.Level()]))

			for i := range c1.Value() {
				evaluator.ckkscontext.contextQ.DivRoundByLastModulusNTT(c1.Value()[i])
			}

		}

	} else {
		c1.Copy(ct0.Element())
	}

	return nil
}

func (evaluator *Evaluator) RescaleMany(ct0 *Ciphertext, nbRescales uint64, c1 *Ciphertext) (err error) {

	if ct0.Level() < nbRescales {
		return errors.New("cannot rescale many -> input ciphertext level too low")
	}

	if ct0.Level() != c1.Level() {
		panic("cannot rescale many -> reciever ciphertext does not match input ciphertext level")
	}

	if !ct0.IsNTT() {
		panic("cannot rescale many -> input ciphertext not in NTT")
	}

	c1.Copy(ct0.Element())

	for i := uint64(0); i < nbRescales; i++ {
		c1.DivScale(evaluator.ckkscontext.scalechain[c1.Level()-i])
		c1.CurrentModulus().Quo(c1.CurrentModulus(), ring.NewUint(evaluator.ckkscontext.moduli[c1.Level()-i]))
	}

	for i := range c1.Value() {
		evaluator.ckkscontext.contextQ.DivRoundByLastModulusManyNTT(c1.Value()[i], nbRescales)
	}

	return nil
}

// MulRelinNew multiplies ct0 by ct1 and returns the result on a newly created element. The new scale is
// the multiplication between scales of the input elements (addition when the scale is represented in log2). An evaluation
// key can be provided to apply a relinearization step and reduce the degree of the output element. This evaluation key is only
// required when the two inputs elements are ciphertexts. If not evaluationkey is provided and the input elements are two ciphertexts,
// the resulting ciphertext will be of degree two. This function only accepts plaintexts (degree zero) and/or ciphertexts of degree one.
func (evaluator *Evaluator) MulRelinNew(op0, op1 Operand, evakey *EvaluationKey) (ctOut *Ciphertext) {

	ctOut = evaluator.ckkscontext.NewCiphertext(1, utils.MinUint64(op0.Level(), op1.Level()), op0.Scale()+op1.Scale())
	evaluator.MulRelin(op0, op1, evakey, ctOut)

	return ctOut
}

// MulRelinNew multiplies ct0 by ct1 and returns the result on ctOut. The new scale is
// the multiplication between scales of the input elements (addition when the scale is represented in log2). An evaluation
// key can be provided to apply a relinearization step and reduce the degree of the output element. This evaluation key is only
// required when the two inputs elements are ciphertexts. If not evaluationkey is provided and the input elements are two ciphertexts,
// the resulting ciphertext will be of degree two. This function only accepts plaintexts (degree zero) and/or ciphertexts of degree one.
func (evaluator *Evaluator) MulRelin(op0, op1 Operand, evakey *EvaluationKey, ctOut *Ciphertext) {

	el0, el1, elOut := evaluator.getElemAndCheckBinary(op0, op1, ctOut, utils.MaxUint64(op0.Degree(), op1.Degree()))

	level := utils.MinUint64(utils.MinUint64(el0.Level(), el1.Level()), elOut.Level())

	if ctOut.Level() > level {
		evaluator.DropLevel(elOut, elOut.Level()-level)
	}

	if el0.Degree() > 1 || el1.Degree() > 1 {
		panic("cannot mul -> input element and output element must be of degree 0 or 1")
	}

	if !el0.IsNTT() {
		panic("cannot mul -> op0 must be in NTT to multiply")
	}

	if !el1.IsNTT() {
		panic("cannot mul -> op1 must be in NTT to multiply")
	}

	elOut.SetScale(el0.Scale() * el1.Scale())

	context := evaluator.ckkscontext.contextQ

	var c_00, c_01, c0, c1, c2 *ring.Poly

	// Case Ciphertext (x) Ciphertext
	if el0.Degree()+el1.Degree() == 2 {

		c_00 = evaluator.ringpool[0]
		c_01 = evaluator.ringpool[1]

		// If the receiver ciphertext is neither of the inptus,
		// we can write directly on it.
		if elOut != el0 && elOut != el1 {

			c0 = elOut.value[0]
			c1 = elOut.value[1]

			// If the evaluation key is nil and we can write directly on the receiver, then
			// resizes the cipher text to a degree 2 ciphertext
			if evakey == nil {

				elOut.Resize(evaluator.ckkscontext, 2)
				c2 = elOut.value[2]

				// If there is however an evaluation key, then
				// we still use the mempool for the third element
			} else {

				c2 = evaluator.ringpool[4]
			}

			// If the receiver ciphertext either one of the inputs,
			// then makes use of the mempool for the three elements
		} else {

			c0 = evaluator.ringpool[2]
			c1 = evaluator.ringpool[3]
			c2 = evaluator.ringpool[4]
		}

		context.MFormLvl(level, el0.value[0], c_00)
		context.MFormLvl(level, el0.value[1], c_01)

		if el0 == el1 { // squaring case

			context.MulCoeffsMontgomeryLvl(level, c_00, el1.value[0], c0) // c0 = c[0]*c[0]
			context.MulCoeffsMontgomeryLvl(level, c_00, el1.value[1], c1) // c1 = 2*c[0]*c[1]
			context.AddLvl(level, c1, c1, c1)
			context.MulCoeffsMontgomeryLvl(level, c_01, el1.value[1], c2) // c2 = c[1]*c[1]

		} else { // regular case

			context.MulCoeffsMontgomeryLvl(level, c_00, el1.value[0], c0) // c0 = c0[0]*c0[0]
			context.MulCoeffsMontgomeryLvl(level, c_00, el1.value[1], c1)
			context.MulCoeffsMontgomeryAndAddNoModLvl(level, c_01, el1.value[0], c1) // c1 = c0[0]*c1[1] + c0[1]*c1[0]
			context.MulCoeffsMontgomeryLvl(level, c_01, el1.value[1], c2)            // c2 = c0[1]*c1[1]
		}

		// Relinearize if a key was provided
		if evakey != nil {

			context.CopyLvl(level, c0, elOut.value[0])
			context.CopyLvl(level, c1, elOut.value[1])

			evaluator.switchKeysInPlace(c2, evakey.evakey, elOut.Ciphertext())

		} else { // Or copies the result on the output ciphertext if it was one of the inputs
			if elOut == el0 || elOut == el1 {
				elOut.Resize(evaluator.ckkscontext, 2)
				context.CopyLvl(level, c0, elOut.value[0])
				context.CopyLvl(level, c1, elOut.value[1])
				context.CopyLvl(level, c2, elOut.value[2])
			}
		}

		// Case Plaintext (x) Ciphertext or Ciphertext (x) Plaintext
	} else {

		var tmp0, tmp1 *ckksElement

		if el0.Degree() == 1 {
			tmp0, tmp1 = el1, el0
		} else {
			tmp0, tmp1 = el0, el1
		}

		c_00 := evaluator.ringpool[0]
		c_00.Zero()

		context.MFormLvl(level, tmp0.value[0], c_00)
		context.MulCoeffsMontgomeryLvl(level, c_00, tmp1.value[0], elOut.value[0])
		context.MulCoeffsMontgomeryLvl(level, c_00, tmp1.value[1], elOut.value[1])
	}
}

// RelinearizeNew applies the relinearization procedure on ct0 and returns the result on a newly
// created ciphertext. Requires the input ciphertext to be of degree two.
func (evaluator *Evaluator) RelinearizeNew(ct0 *Ciphertext, evakey *EvaluationKey) (ctOut *Ciphertext) {
	ctOut = evaluator.ckkscontext.NewCiphertext(1, ct0.Level(), ct0.Scale())
	evaluator.Relinearize(ct0, evakey, ctOut)
	return
}

// RelinearizeNew applies the relinearization procedure on ct0 and returns the result on ctOut. Requires the input ciphertext to be of degree two.
func (evaluator *Evaluator) Relinearize(ct0 *Ciphertext, evakey *EvaluationKey, ctOut *Ciphertext) {
	if ct0.Degree() != 2 {
		panic("cannot relinearize -> input is not of degree 2")
	}

	if ctOut != ct0 {
		ctOut.SetScale(ct0.Scale())
	}

	level := utils.MinUint64(ct0.Level(), ctOut.Level())
	context := evaluator.ckkscontext.contextQ

	context.CopyLvl(level, ct0.value[0], ctOut.value[0])
	context.CopyLvl(level, ct0.value[1], ctOut.value[1])

	evaluator.switchKeysInPlace(ct0.value[2], evakey.evakey, ctOut)

	ctOut.Resize(evaluator.ckkscontext, 1)
}

// Switchkeys re-encrypts ct0 under a different key and returns the result on a newly created element.
// Requires a switchinkey, which is computed from the key under which the ciphertext is currently encrypted,
// and the key under which the ciphertext will be re-encrypted.
func (evaluator *Evaluator) SwitchKeysNew(ct0 *Ciphertext, switchingKey *SwitchingKey) (ctOut *Ciphertext) {
	ctOut = evaluator.ckkscontext.NewCiphertext(ct0.Degree(), ct0.Level(), ct0.Scale())
	evaluator.SwitchKeys(ct0, switchingKey, ctOut)
	return
}

// Switchkeys re-encrypts ct0 under a different key and returns the result on ctOut.
// Requires a switchinkey, which is computed from the key under which the ciphertext is currently encrypted,
// and the key under which the ciphertext will be re-encrypted.
func (evaluator *Evaluator) SwitchKeys(ct0 *Ciphertext, switchingKey *SwitchingKey, ctOut *Ciphertext) {

	if ct0.Degree() != 1 || ctOut.Degree() != 1 {
		panic("cannot switchkeys -> input and output ciphertext must be of degree 1")
	}

	level := utils.MinUint64(ct0.Level(), ctOut.Level())
	context := evaluator.ckkscontext.contextQ

	context.CopyLvl(level, ct0.value[0], ctOut.value[0])
	context.CopyLvl(level, ct0.value[1], ctOut.value[1])

	evaluator.switchKeysInPlace(ct0.value[1], switchingKey, ctOut)
}

// RotateColumnsNew rotates the columns of ct0 by k position to the left, and returns the result on a newly created element.
// If the provided element is a ciphertext, a keyswitching operation is necessary and a rotation key for the specific rotation needs to be provided.
func (evaluator *Evaluator) RotateColumnsNew(ct0 *Ciphertext, k uint64, evakey *RotationKeys) (ctOut *Ciphertext) {
	ctOut = evaluator.ckkscontext.NewCiphertext(ct0.Degree(), ct0.Level(), ct0.Scale())
	evaluator.RotateColumns(ct0, k, evakey, ctOut)
	return
}

// RotateColumns rotates the columns of ct0 by k position to the left and returns the result on the provided receiver.
// If the provided element is a ciphertext, a keyswitching operation is necessary and a rotation key for the specific rotation needs to be provided.
func (evaluator *Evaluator) RotateColumns(ct0 *Ciphertext, k uint64, evakey *RotationKeys, ctOut *Ciphertext) {

	if ct0.Degree() != 1 || ctOut.Degree() != 1 {
		panic("cannot rotate -> input and output ciphertext must be of degree 1")
	}

	if ctOut.Level() > ct0.Level() {
		if err = evaluator.DropLevel(ctOut.Element(), ctOut.Level()-ct0.Level()); err != nil {
			return err
		}
	}

	ctOut.SetScale(ct0.Scale())

	k &= ((evaluator.ckkscontext.n >> 1) - 1)

	if k == 0 {

		ctOut.Copy(ct0.Element())

	} else {

		// Looks in the RotationKeys if the corresponding rotation has been generated
		if evakey.evakey_rot_col_L[k] != nil {

			evaluator.permuteNTT(ct0, evaluator.ckkscontext.galElRotColLeft[k], evakey.evakey_rot_col_L[k], ctOut)

		} else {

			// If not looks if the left and right pow2 rotations have been generated
			has_pow2_rotations := true
			for i := uint64(1); i < evaluator.ckkscontext.n>>1; i <<= 1 {
				if evakey.evakey_rot_col_L[i] == nil || evakey.evakey_rot_col_R[i] == nil {
					has_pow2_rotations = false
					break
				}
			}

			// If yes, computes the least amount of rotation between left and right required to apply the demanded rotation
			if has_pow2_rotations {

				if utils.HammingWeight64(k) <= utils.HammingWeight64((evaluator.ckkscontext.n>>1)-k) {
					evaluator.rotateColumnsLPow2(ct0, k, evakey, ctOut)
				} else {
					evaluator.rotateColumnsRPow2(ct0, (evaluator.ckkscontext.n>>1)-k, evakey, ctOut)
				}

				// Else returns an error indicating that the keys have not been generated
			} else {
				panic("cannot rotate -> specific rotation and pow2 rotations have not been generated")
			}
		}
	}
}

func (evaluator *Evaluator) rotateColumnsLPow2(ct0 *Ciphertext, k uint64, evakey *RotationKeys, ctOut *Ciphertext) {
	evaluator.rotateColumnsPow2(ct0, evaluator.ckkscontext.gen, k, evakey.evakey_rot_col_L, ctOut)
}

func (evaluator *Evaluator) rotateColumnsRPow2(ct0 *Ciphertext, k uint64, evakey *RotationKeys, ctOut *Ciphertext) {
	evaluator.rotateColumnsPow2(ct0, evaluator.ckkscontext.genInv, k, evakey.evakey_rot_col_R, ctOut)
}

func (evaluator *Evaluator) rotateColumnsPow2(ct0 *Ciphertext, generator, k uint64, evakey_rot_col map[uint64]*SwitchingKey, ctOut *Ciphertext) {

	var mask, evakey_index uint64

	mask = (evaluator.ckkscontext.n << 1) - 1

	evakey_index = 1

	level := utils.MinUint64(ct0.Level(), ctOut.Level())
	context := evaluator.ckkscontext.contextQ

	context.CopyLvl(level, ct0.value[0], ctOut.value[0])
	context.CopyLvl(level, ct0.value[1], ctOut.value[1])

	for k > 0 {

		if k&1 == 1 {

			evaluator.permuteNTT(ctOut, generator, evakey_rot_col[evakey_index], ctOut)
		}

		generator *= generator
		generator &= mask

		evakey_index <<= 1
		k >>= 1
	}
}

// ConjugateNew conjugates ct0 (which is equivalement to a row rotation) and returns the result on a newly
// created element. If the provided element is a ciphertext, a keyswitching operation is necessary and a rotation key
// for the row rotation needs to be provided.
func (evaluator *Evaluator) ConjugateNew(ct0 *Ciphertext, evakey *RotationKeys) (ctOut *Ciphertext) {
	ctOut = evaluator.ckkscontext.NewCiphertext(ct0.Degree(), ct0.Level(), ct0.Scale())
	evaluator.Conjugate(ct0, evakey, ctOut)
	return
}

// ConjugateNew conjugates c0 (which is equivalement to a row rotation) and returns the result on c1.
// If the provided element is a ciphertext, a keyswitching operation is necessary and a rotation key for the row rotation needs to be provided.
func (evaluator *Evaluator) Conjugate(ct0 *Ciphertext, evakey *RotationKeys, ctOut *Ciphertext) {

	if ct0.Degree() != 1 || ctOut.Degree() != 1 {
		panic("cannot rotate -> input and output ciphertext must be of degree 1")
	}

	if ctOut.Level() > ct0.Level() {
		if err = evaluator.DropLevel(ctOut.Element(), ctOut.Level()-ct0.Level()); err != nil {
			return err
		}
	}

	ctOut.SetScale(ct0.Scale())

	if evakey.evakey_rot_row == nil {
		panic("cannot rotate -> : rows rotation key not generated")
	}

	evaluator.permuteNTT(ct0, evaluator.ckkscontext.galElRotRow, evakey.evakey_rot_row, ctOut)
}

func (evaluator *Evaluator) permuteNTT(ct0 *Ciphertext, generator uint64, evakey *SwitchingKey, ctOut *Ciphertext) {

	var el0, el1 *ring.Poly

	if ct0 != ctOut {
		el0, el1 = ctOut.value[0], ctOut.value[1]
	} else {
		el0, el1 = evaluator.ringpool[0], evaluator.ringpool[1]
	}

	ring.PermuteNTT(ct0.value[0], generator, el0)
	ring.PermuteNTT(ct0.value[1], generator, el1)

	level := utils.MinUint64(ct0.Level(), ctOut.Level())
	context := evaluator.ckkscontext.contextQ

	context.CopyLvl(level, el0, ctOut.value[0])
	context.CopyLvl(level, el1, ctOut.value[1])

	evaluator.switchKeysInPlace(ctOut.value[1], evakey, ctOut)
}

// Applies the general keyswitching procedure of the form [ctOut[0] + cx*evakey[0], ctOut[0] + cx*evakey[1]]
// Applies the general keyswitching procedure of the form [c0 + cx*evakey[0], c1 + cx*evakey[1]]
func (evaluator *Evaluator) switchKeysInPlace(cx *ring.Poly, evakey *SwitchingKey, ctOut *Ciphertext) {

	var level, reduce uint64

	level = ctOut.Level()

	contextQ := evaluator.ckkscontext.contextQ
	contextP := evaluator.ckkscontext.contextP

	for i := range evaluator.poolQ {
		evaluator.poolQ[i].Zero()
	}

	for i := range evaluator.poolP {
		evaluator.poolP[i].Zero()
	}

	c2_qiQ := evaluator.poolQ[0]
	c2_qiP := evaluator.poolP[0]

	//c2_tmp := contextkeys.NewPoly()
	c2 := evaluator.keyswitchpool[0]

	pool2Q := evaluator.poolQ[1]
	pool2P := evaluator.poolP[1]

	pool3Q := evaluator.poolQ[2]
	pool3P := evaluator.poolP[2]

	// We switch the element on which the switching key operation will be conducted out of the NTT domain

	contextQ.InvNTTLvl(level, cx, c2)

	reduce = 0

	alpha := evaluator.ckkscontext.alpha
	beta := uint64(math.Ceil(float64(level+1) / float64(alpha)))

	// Key switching with crt decomposition for the Qi
	for i := uint64(0); i < beta; i++ {

		evaluator.decomposeAndSplitNTT(level, i, cx, c2, c2_qiQ, c2_qiP)

		contextQ.MulCoeffsMontgomeryAndAddNoModLvl(level, evakey.evakey[i][0], c2_qiQ, pool2Q)
		contextQ.MulCoeffsMontgomeryAndAddNoModLvl(level, evakey.evakey[i][1], c2_qiQ, pool3Q)

		// We continue with the keyswitch primes.
		for j, keysindex := uint64(0), evaluator.ckkscontext.levels; j < uint64(len(evaluator.ckkscontext.specialprimes)); j, keysindex = j+1, keysindex+1 {

			pj := contextP.Modulus[j]
			mredParams := contextP.GetMredParams()[j]

			key0 := evakey.evakey[i][0].Coeffs[keysindex]
			key1 := evakey.evakey[i][1].Coeffs[keysindex]
			c2tmp := c2_qiP.Coeffs[j]
			p2tmp := pool2P.Coeffs[j]
			p3tmp := pool3P.Coeffs[j]

			for y := uint64(0); y < contextP.N; y++ {
				p2tmp[y] += ring.MRed(key0[y], c2tmp[y], pj, mredParams)
				p3tmp[y] += ring.MRed(key1[y], c2tmp[y], pj, mredParams)
			}
		}

		if reduce&7 == 1 {
			contextQ.ReduceLvl(level, pool2Q, pool2Q)
			contextQ.ReduceLvl(level, pool3Q, pool3Q)
			contextP.Reduce(pool2P, pool2P)
			contextP.Reduce(pool3P, pool3P)
		}

		reduce++
	}

	//Independant of context (parameter : level)
	if (reduce-1)&7 != 1 {
		contextQ.ReduceLvl(level, pool2Q, pool2Q)
		contextQ.ReduceLvl(level, pool3Q, pool3Q)
		contextP.Reduce(pool2P, pool2P)
		contextP.Reduce(pool3P, pool3P)
	}

	//Independant of context (parameter : level)
	// Computes pool2Q = pool2Q/pool2P and pool3Q = pool3Q/pool3P
	evaluator.baseconverter.ModDownSplitedNTT(contextQ, contextP, evaluator.ckkscontext.rescaleParamsKeys, level, pool2Q, pool2P, pool2Q, evaluator.keyswitchpool[0])
	evaluator.baseconverter.ModDownSplitedNTT(contextQ, contextP, evaluator.ckkscontext.rescaleParamsKeys, level, pool3Q, pool3P, pool3Q, evaluator.keyswitchpool[0])

	//Independant of context (parameter : level)
	contextQ.AddLvl(level, ctOut.value[0], pool2Q, ctOut.value[0])
	contextQ.AddLvl(level, ctOut.value[1], pool3Q, ctOut.value[1])
}

func (evaluator *Evaluator) decomposeAndSplitNTT(level, beta uint64, c2NTT, c2InvNTT, c2_qiQ, c2_qiP *ring.Poly) {

	contextQ := evaluator.ckkscontext.contextQ
	contextP := evaluator.ckkscontext.contextP

	evaluator.decomposer.DecomposeAndSplit(level, beta, c2InvNTT, c2_qiQ, c2_qiP)

	p0idxst := beta * evaluator.ckkscontext.alpha
	p0idxed := p0idxst + evaluator.decomposer.Xalpha()[beta]

	// c2_qi = cx mod qi mod qi
	for x := uint64(0); x < level+1; x++ {

		qi := contextQ.Modulus[x]
		nttPsi := contextQ.GetNttPsi()[x]
		bredParams := contextQ.GetBredParams()[x]
		mredParams := contextQ.GetMredParams()[x]

		if p0idxst <= x && x < p0idxed {
			p0tmp := c2NTT.Coeffs[x]
			p1tmp := c2_qiQ.Coeffs[x]
			for j := uint64(0); j < contextQ.N; j++ {
				p1tmp[j] = p0tmp[j]
			}
		} else {
			ring.NTT(c2_qiQ.Coeffs[x], c2_qiQ.Coeffs[x], contextQ.N, nttPsi, qi, mredParams, bredParams)
		}
	}
	// c2_qiP = c2 mod qi mod pj
	contextP.NTT(c2_qiP, c2_qiP)
}<|MERGE_RESOLUTION|>--- conflicted
+++ resolved
@@ -309,150 +309,6 @@
 	return
 }
 
-<<<<<<< HEAD
-// ExtractImagNew sets the real part of ct0 to the imaginary part of ct0 and sets the imaginary part of ct0 to zero, and returns the result on a new element.
-// ex. f(a + b*i) = b. Requires a rotationkey for which the conjugate key has been generated. Scale is increased by one.
-func (evaluator *Evaluator) ExtractImagNew(ct0 *Ciphertext, evakey *RotationKey) (ctOut *Ciphertext, err error) {
-
-	ctOut = evaluator.ckkscontext.NewCiphertext(ct0.Degree(), ct0.Level(), ct0.Scale())
-
-	return ctOut, evaluator.ExtractImag(ct0, evakey, ctOut)
-}
-
-// ExtractImag sets the real part of ct0 to the imaginary part of ct0 and sets the imaginary part of ct0 to zero, and returns the result on ctOut.
-// ex. f(a + b*i) = b. Requires a rotationkey for which the conjugate key has been generated. Scale is increased by one.
-func (evaluator *Evaluator) ExtractImag(ct0 *Ciphertext, evakey *RotationKey, ctOut *Ciphertext) (err error) {
-
-	var tmp *Ciphertext
-
-	if tmp, err = evaluator.ConjugateNew(ct0, evakey); err != nil {
-		return err
-	}
-
-	if err = evaluator.MultByi(tmp, tmp); err != nil {
-		return err
-	}
-
-	if err = evaluator.DivByi(ct0, ctOut); err != nil {
-		return err
-	}
-
-	if err = evaluator.Add(ctOut, tmp, ctOut); err != nil {
-		return err
-	}
-
-	ctOut.SetScale(ctOut.Scale() * 2)
-
-	return nil
-}
-
-// SwapRealImagNew swaps the real and imaginary parts of ct0 and returns the result on a newly created element, ex.
-// f(a + b*i) = b + a * i. Requires a rotationkey for which the conjugate key has been generated.
-func (evaluator *Evaluator) SwapRealImagNew(ct0 *Ciphertext, evakey *RotationKey) (ctOut *Ciphertext, err error) {
-
-	ctOut = evaluator.ckkscontext.NewCiphertext(ct0.Degree(), ct0.Level(), ct0.Scale())
-
-	return ctOut, evaluator.SwapRealImag(ct0, evakey, ctOut)
-}
-
-// SwapRealImagNew swaps the real and imaginary parts of ct0 and returns the result on ctOut, ex.
-// f(a + b*i) = b + a * i. Requires a rotationkey for which the conjugate key has been generated.
-func (evaluator *Evaluator) SwapRealImag(ct0 *Ciphertext, evakey *RotationKey, ctOut *Ciphertext) (err error) {
-
-	if err = evaluator.DivByi(ct0, ctOut); err != nil {
-		return err
-	}
-
-	if err = evaluator.Conjugate(ctOut, evakey, ctOut); err != nil {
-		return err
-	}
-
-	return nil
-}
-
-// RemoveRealNew sets the real part of ct0 to zero and returns the result on a newly created element, ex. f(a + b*i) = b*i.
-// Requires a rotationkey for which the conjugate key has been generated. Scale is increased by one.
-func (evaluator *Evaluator) RemoveRealNew(ct0 *Ciphertext, evakey *RotationKey) (ctOut *Ciphertext, err error) {
-
-	ctOut = evaluator.ckkscontext.NewCiphertext(ct0.Degree(), ct0.Level(), ct0.Scale())
-
-	return ctOut, evaluator.RemoveReal(ct0, evakey, ctOut)
-}
-
-// RemoveReal sets the real part of ct0 to zero and returns the result on ctOut, ex. f(a + b*i) = b*i.
-// Requires a rotationkey for which the conjugate key has been generated. Scale is increased by one.
-func (evaluator *Evaluator) RemoveReal(ct0 *Ciphertext, evakey *RotationKey, ctOut *Ciphertext) (err error) {
-
-	if ct0 != ctOut {
-
-		if err = evaluator.Conjugate(ct0, evakey, ctOut); err != nil {
-			return err
-		}
-		if err = evaluator.Sub(ct0, ctOut, ctOut); err != nil {
-			return err
-		}
-
-	} else {
-
-		var tmp *Ciphertext
-
-		if tmp, err = evaluator.ConjugateNew(ct0, evakey); err != nil {
-			return err
-		}
-
-		if err = evaluator.Sub(ctOut, tmp, ctOut); err != nil {
-			return err
-		}
-	}
-
-	ctOut.SetScale(ctOut.Scale() * 2)
-
-	return nil
-}
-
-// RemoveImagNew sets the imaginary part of ct0 to zero and returns the result on a newly created element, ex. f(a + b*i) = a.
-// Requires a rotationkey for which the conjugate key has been generated. Scale is increased by one.
-func (evaluator *Evaluator) RemoveImagNew(ct0 *Ciphertext, evakey *RotationKey) (ctOut *Ciphertext, err error) {
-
-	ctOut = evaluator.ckkscontext.NewCiphertext(ct0.Degree(), ct0.Level(), ct0.Scale())
-
-	return ctOut, evaluator.RemoveImag(ct0, evakey, ctOut)
-}
-
-// RemoveImag sets the imaginary part of ct0 to zero and returns the result on ctOut, ex. f(a + b*i) = a.
-// Requires a rotationkey for which the conjugate key has been generated. Scale is increased by one.
-func (evaluator *Evaluator) RemoveImag(ct0 *Ciphertext, evakey *RotationKey, ctOut *Ciphertext) (err error) {
-
-	if ct0 != ctOut {
-
-		if err = evaluator.Conjugate(ct0, evakey, ctOut); err != nil {
-			return err
-		}
-		if err = evaluator.Add(ct0, ctOut, ctOut); err != nil {
-			return err
-		}
-
-	} else {
-
-		var tmp *Ciphertext
-
-		if tmp, err = evaluator.ConjugateNew(ct0, evakey); err != nil {
-			return err
-		}
-
-		if err = evaluator.Add(ctOut, tmp, ctOut); err != nil {
-			return err
-		}
-
-	}
-
-	ctOut.SetScale(ctOut.Scale() * 2)
-
-	return nil
-}
-
-=======
->>>>>>> 119b84e8
 // AddConstNew adds the input constant (which can be an uint64, int64, float64 or complex128) to ct0 and returns the result on a new element.
 func (evaluator *Evaluator) AddConstNew(ct0 *Ciphertext, constant interface{}) (ctOut *Ciphertext) {
 	ctOut = ct0.CopyNew().Ciphertext()
@@ -834,19 +690,11 @@
 
 // MultByiNew multiplies ct0 by the imaginary number i, and returns the result on c1.
 // Does not change the scale.
-<<<<<<< HEAD
-func (evaluator *Evaluator) MultByi(ct0 *Ciphertext, ct1 *Ciphertext) (err error) {
+func (evaluator *Evaluator) MultByi(ct0 *Ciphertext, ct1 *Ciphertext) {
 
 	var level uint64
 
-	level = min([]uint64{ct0.Level(), ct1.Level()})
-=======
-func (evaluator *Evaluator) MultByi(ct0 *Ciphertext, ct1 *Ciphertext) {
-
-	var level uint64
-
 	level = utils.MinUint64(ct0.Level(), ct1.Level())
->>>>>>> 119b84e8
 
 	context := evaluator.ckkscontext.contextQ
 
@@ -891,19 +739,11 @@
 
 // DivByi multiplies ct0 by the imaginary number 1/i = -i, and returns the result on c1.
 // Does not change the scale.
-<<<<<<< HEAD
-func (evaluator *Evaluator) DivByi(ct0 *Ciphertext, ct1 *Ciphertext) (err error) {
+func (evaluator *Evaluator) DivByi(ct0 *Ciphertext, ct1 *Ciphertext) {
 
 	var level uint64
 
-	level = min([]uint64{ct0.Level(), ct1.Level()})
-=======
-func (evaluator *Evaluator) DivByi(ct0 *Ciphertext, ct1 *Ciphertext) {
-
-	var level uint64
-
 	level = utils.MinUint64(ct0.Level(), ct1.Level())
->>>>>>> 119b84e8
 
 	context := evaluator.ckkscontext.contextQ
 
@@ -1316,9 +1156,7 @@
 	}
 
 	if ctOut.Level() > ct0.Level() {
-		if err = evaluator.DropLevel(ctOut.Element(), ctOut.Level()-ct0.Level()); err != nil {
-			return err
-		}
+		evaluator.DropLevel(ctOut.Element(), ctOut.Level()-ct0.Level())
 	}
 
 	ctOut.SetScale(ct0.Scale())
@@ -1419,9 +1257,7 @@
 	}
 
 	if ctOut.Level() > ct0.Level() {
-		if err = evaluator.DropLevel(ctOut.Element(), ctOut.Level()-ct0.Level()); err != nil {
-			return err
-		}
+		evaluator.DropLevel(ctOut.Element(), ctOut.Level()-ct0.Level())
 	}
 
 	ctOut.SetScale(ct0.Scale())
