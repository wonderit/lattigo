--- conflicted
+++ resolved
@@ -35,9 +35,6 @@
 		//{DefaultParamsQi[16], DefaultParamsPi[16]},
 	}
 
-<<<<<<< HEAD
-		test_PRNG(contextQ, t)
-=======
 	testParams.sigma = 3.19
 }
 
@@ -59,7 +56,6 @@
 	t.Run("SimpleScaling", test_SimpleScaling)
 	t.Run("MultByMonomial", test_MultByMonomial)
 }
->>>>>>> 119b84e8
 
 func genPolyContext(params *Parameters) (context *Context) {
 	context = NewContext()
@@ -101,19 +97,10 @@
 
 		context := genPolyContext(parameters[0])
 
-<<<<<<< HEAD
-		// ok!
-		test_ExtendBasis(contextQ, contextP, t)
-=======
-		t.Run(testString("", context), func(t *testing.T) {
->>>>>>> 119b84e8
+		t.Run(testString("", context), func(t *testing.T) {
 
 			primes, err := GenerateNTTPrimes(context.N, context.Modulus[0], uint64(len(context.Modulus)), 60, true)
 
-<<<<<<< HEAD
-		// ok!
-		test_MultByMonomial(contextQ, t)
-=======
 			if err != nil {
 				t.Errorf("generateNTTPrimes")
 			}
@@ -125,7 +112,6 @@
 				}
 			}
 		})
->>>>>>> 119b84e8
 	}
 }
 
@@ -540,37 +526,10 @@
 					break
 				}
 			}
-<<<<<<< HEAD
-		}
-	})
-}
-
-func test_ExtendBasis(contextQ, contextP *Context, t *testing.T) {
-
-	t.Run(fmt.Sprintf("N=%d/limbs=%d+%d/ExtendBasis", contextQ.N, len(contextQ.Modulus), len(contextP.Modulus)), func(t *testing.T) {
-
-		basisextender := NewBasisExtender(contextQ, contextP)
-=======
-		})
->>>>>>> 119b84e8
+		})
 
 		t.Run(testString("MulPolyMontgomery/", context), func(t *testing.T) {
 
-<<<<<<< HEAD
-		PolTestQ := contextQ.NewPoly()
-		polTestP := contextP.NewPoly()
-		PolWantP := contextP.NewPoly()
-
-		contextQ.SetCoefficientsBigint(coeffs, PolTestQ)
-		contextP.SetCoefficientsBigint(coeffs, PolWantP)
-
-		basisextender.ExtendBasisSplit(PolTestQ, polTestP)
-
-		for i := range contextP.Modulus {
-			for j := uint64(0); j < contextQ.N; j++ {
-				if polTestP.Coeffs[i][j] != PolWantP.Coeffs[i][j] {
-					t.Errorf("error extendBasis, want %v - has %v", polTestP.Coeffs[i][j], PolWantP.Coeffs[i][j])
-=======
 			context.MForm(p1, p1)
 			context.MForm(p2, p2)
 
@@ -581,7 +540,6 @@
 			for i := uint64(0); i < context.N; i++ {
 				if p3Want.Coeffs[0][i] != p3Test.Coeffs[0][i] {
 					t.Errorf("MULPOLY COEFF %v, want %v - has %v", i, p3Want.Coeffs[0][i], p3Test.Coeffs[0][i])
->>>>>>> 119b84e8
 					break
 				}
 			}
