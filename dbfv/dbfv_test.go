--- conflicted
+++ resolved
@@ -230,11 +230,7 @@
 		evk := bfv.NewRelinearizationKey(testCtx.params, 1)
 		P0.GenBFVRelinearizationKey(P0.share1, P0.share2, evk)
 
-<<<<<<< HEAD
-		evaluator := testCtx.evaluator.ShallowCopyWithKey(bfv.EvaluationKey{Rlk: evk, Rtks: nil})
-=======
 		evaluator := testCtx.evaluator.WithKey(bfv.EvaluationKey{Rlk: evk, Rtks: nil})
->>>>>>> 2bc7250a
 
 		coeffs, _, ciphertext := newTestVectors(testCtx, encryptorPk0, t)
 		for i := range coeffs {
@@ -392,11 +388,7 @@
 
 		coeffs, _, ciphertext := newTestVectors(testCtx, encryptorPk0, t)
 
-<<<<<<< HEAD
-		evaluator := testCtx.evaluator.ShallowCopyWithKey(bfv.EvaluationKey{Rlk: nil, Rtks: rotKeySet})
-=======
 		evaluator := testCtx.evaluator.WithKey(bfv.EvaluationKey{Rlk: nil, Rtks: rotKeySet})
->>>>>>> 2bc7250a
 		result := evaluator.RotateRowsNew(ciphertext)
 		coeffsWant := append(coeffs[testCtx.params.N()>>1:], coeffs[:testCtx.params.N()>>1]...)
 
@@ -457,11 +449,7 @@
 			P0.GenRotationKey(P0.share, crp, rotKeySet.Keys[galEl])
 		}
 
-<<<<<<< HEAD
-		evaluator := testCtx.evaluator.ShallowCopyWithKey(bfv.EvaluationKey{Rlk: nil, Rtks: rotKeySet})
-=======
 		evaluator := testCtx.evaluator.WithKey(bfv.EvaluationKey{Rlk: nil, Rtks: rotKeySet})
->>>>>>> 2bc7250a
 		for k := uint64(1); k < testCtx.params.N()>>1; k <<= 1 {
 			result := evaluator.RotateColumnsNew(ciphertext, int(k))
 			coeffsWant := utils.RotateUint64Slots(coeffs, int(k))
@@ -514,11 +502,7 @@
 
 		copy(coeffsTmp, coeffs)
 
-<<<<<<< HEAD
-		evaluator := testCtx.evaluator.ShallowCopyWithKey(bfv.EvaluationKey{Rlk: rlk, Rtks: nil})
-=======
 		evaluator := testCtx.evaluator.WithKey(bfv.EvaluationKey{Rlk: rlk, Rtks: nil})
->>>>>>> 2bc7250a
 		// Finds the maximum multiplicative depth
 		for {
 
